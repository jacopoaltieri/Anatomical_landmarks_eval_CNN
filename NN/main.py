--- conflicted
+++ resolved
@@ -31,15 +31,10 @@
 gpus = tf.config.experimental.list_physical_devices("GPU")
 for gpu in gpus:
     tf.config.experimental.set_memory_growth(gpu, True)
-<<<<<<< HEAD
-
-physical_devices = tf.config.experimental.list_physical_devices("GPU")
-=======
     
 
 # Check for GPU availability
 physical_devices = tf.config.experimental.list_physical_devices('GPU')
->>>>>>> 0301306f
 if len(physical_devices) > 0:
     print("We got a GPU!")
     tf.config.experimental.set_memory_growth(physical_devices[0], True)
@@ -389,7 +384,6 @@
 # =========== Model Training =========== #
 if TRAINING:
     print("Training the model...")
-<<<<<<< HEAD
     history = unet.fit(
         train_images_dataset,
         epochs=EPOCHS,
@@ -397,10 +391,6 @@
         callbacks=[reduce_lr],
     )
 
-=======
-    history = unet.fit(train_images_dataset, epochs=EPOCHS, validation_data=val_images_dataset, callbacks=[reduce_lr])
-    
->>>>>>> 0301306f
     # Save the model
     model_name = MODEL_NAME
     training_hist_name = TRAINING_HISTORY
@@ -412,14 +402,8 @@
 
 
 # Load a pretrained model
-<<<<<<< HEAD
 unet = tf.keras.models.load_model(MODEL_NAME, safe_mode=False)
 # Load the training history
-=======
-unet = tf.keras.models.load_model(MODEL_NAME,safe_mode=False)
-
-# Load the training history 
->>>>>>> 0301306f
 with open(TRAINING_HISTORY, "rb") as file_pi:
     history = pickle.load(file_pi)
 
@@ -457,13 +441,8 @@
 test_image_list = list(test_images_only)
 test_image = test_image_list[0]
 
-<<<<<<< HEAD
-# stack tensors to obtain the correct input for the U-net
+# Stack tensors to obtain the correct input for the U-net
 test_feed = tf.stack([fixed_image, test_image], -1)
-=======
-# Stack tensors to obtain the correct input for the U-net
-test_feed = tf.stack([fixed_image, test_image],-1)
->>>>>>> 0301306f
 test_feed = tf.expand_dims(test_feed, axis=0)
 
 example = unet.predict(test_feed)
@@ -580,11 +559,7 @@
 
     for i in range(0, len(landmarks), 2):
         x, y = landmarks[i], landmarks[i + 1]
-<<<<<<< HEAD
-        ax.plot(x, y, "ro", markersize=1)  # 'ro' means red dots
-=======
         ax.plot(x, y, 'ro', markersize=1) 
->>>>>>> 0301306f
 
         # Create a bounding box around the landmark
         bounding_box = Rectangle((x - 5, y - 5), 10, 10, linewidth=1, edgecolor='r', facecolor='none')
@@ -594,17 +569,10 @@
     ax.set_xlim(0, image.shape[1])
     ax.set_ylim(image.shape[0], 0)
 
-<<<<<<< HEAD
-
-plot_with_landmarks_and_ROI(fixed_image, fixed_labels)
-plt.savefig("true_landmarks.png")
-
-=======
     
 plot_with_landmarks_and_ROI(fixed_image, fixed_labels)
 plt.savefig('true_landmarks.png')
 plt.close()
->>>>>>> 0301306f
 
 def deform_landmarks(landmarks, displacement_tensor):
     """
@@ -637,9 +605,5 @@
 deformed_landmarks = deform_landmarks(fixed_labels, inverse_transform)
 
 plot_with_landmarks_and_ROI(test_image, deformed_landmarks)
-<<<<<<< HEAD
-plt.savefig("deformed_landmarks.png")
-=======
 plt.savefig('deformed_landmarks.png')
-plt.close()
->>>>>>> 0301306f
+plt.close()